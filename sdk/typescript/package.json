--- conflicted
+++ resolved
@@ -1,10 +1,6 @@
 {
   "name": "@ntq/sdk",
-<<<<<<< HEAD
-  "version": "1.1.76",
-=======
   "version": "1.1.77",
->>>>>>> 3eca599e
   "description": "Generated TypeScript API client SDK",
   "main": "dist/index.js",
   "types": "dist/index.d.ts",
